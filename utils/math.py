from statistics import mean
import logging

class Math():
    nb_decimal_numbers = 2

    @classmethod
    def get_rounded_mean(cls, values):
        values_mean = mean(values)
        return round(values_mean, cls.nb_decimal_numbers)

    @classmethod
    def get_rounded_rate(cls, value, total):
        rate = (1. * value / total) * 100
        return round(rate, cls.nb_decimal_numbers)
    
    @classmethod
<<<<<<< HEAD
    def get_rounded_divide(cls, dividend, divisor):
        try:
            quotient = round(dividend / divisor, cls.nb_decimal_numbers)
        except ZeroDivisionError:
            logging.exception("Math:Cannot divide by zero")
            return None
        else:
            return quotient
=======
    def get_mean_safe(cls, value):
        if (len(value) > 0):
            return round(mean(value), cls.nb_decimal_numbers)
        return 0
>>>>>>> 1d0ce6c8
<|MERGE_RESOLUTION|>--- conflicted
+++ resolved
@@ -15,7 +15,6 @@
         return round(rate, cls.nb_decimal_numbers)
     
     @classmethod
-<<<<<<< HEAD
     def get_rounded_divide(cls, dividend, divisor):
         try:
             quotient = round(dividend / divisor, cls.nb_decimal_numbers)
@@ -24,9 +23,9 @@
             return None
         else:
             return quotient
-=======
+            
+    @classmethod
     def get_mean_safe(cls, value):
         if (len(value) > 0):
             return round(mean(value), cls.nb_decimal_numbers)
-        return 0
->>>>>>> 1d0ce6c8
+        return 0