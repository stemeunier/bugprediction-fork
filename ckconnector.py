<<<<<<< HEAD
=======
import copy
import csv
import json
>>>>>>> 1afa8001
import logging
import os
import subprocess
import pandas as pd

from configuration import Configuration
from models.metric import Metric
<<<<<<< HEAD
from utils.timeit import timeit


class CkConnector:
    """
    Connector to CK CLI tool
    https://github.com/mauricioaniche/ck

    Attributes:
    -----------
        - directory   Full path to a cloned GIT repository
        - session     Connection to a database managed by sqlalchemy
        - version     Sqlalchemy object representing a Version
    """

    def __init__(self, directory, session, version):
        self.directory = directory
        self.session = session
        self.version = version
        self.configuration = Configuration()

    def analyze_source_code(self):
        """
        Analyze the repository by using CK analysis tool
        """
        logging.info('CK::analyze_repo')
        # Test if metrics have been already generated for this version
        metric = self.session.query(Metric).filter(Metric.version_id == self.version.version_id).first()
        if not metric:
            self.generate_ck_files()
            self.compute_metrics()
        else:
            logging.info('CK analysis already done for this version')

    @timeit
    def generate_ck_files(self):
=======
from utils.math import Math


class CkConnector:
    def __init__(self, directory):
        self.directory = directory
        self.configuration = Configuration()

    def complete_metric_values(self, metric: Metric) -> Metric:
        self.__generate_ck_files()
        new_metric = self.__compute_metrics(metric)
        return new_metric

    def __generate_ck_files(self):
>>>>>>> 1afa8001
        """
        Generate CK files with the CK analysis tool
        """
        logging.info('CK::generate_ck_files')
        exclude_dir = ""
        for folder in self.configuration.exclude_folders.split(";"):
            exclude_dir += os.path.join(self.directory, folder) + " "

        # Execute java -jar ck-0.7.1.jar .  .
        process = subprocess.run(["java", "-jar",
                                  self.configuration.code_ck_path,
                                  self.directory, "."])
        """
        process = subprocess.run(["java", "-jar",
                                  self.configuration.code_ck_path,
                                  self.directory,
                                  "false", "0", "false", "./", exclude_dir])
        """

        logging.info('Executed command line: ' + ' '.join(process.args))
        logging.info('Command return code ' + str(process.returncode))

    def __compute_mean(self, metric, csv_file):
        tmp = csv_file[metric].tolist()
        # return Math.get_rounded_mean(tmp)
        # TODO fixme
        return Math.get_rounded_mean(tmp)

<<<<<<< HEAD
    @timeit
    def compute_metrics(self):
        """
        Compute CK metrics. As the metrics were computed at the file or function level,
        we need to compute the average for the repository.
        """
        logging.info('CK::compute_metrics')
=======
    def __compute_metrics(self, metric: Metric) -> Metric:
>>>>>>> 1afa8001
        # Read csv files
        csv_class = pd.read_csv("class.csv")
        csv_method = pd.read_csv("method.csv")
        csv_field = pd.read_csv("field.csv")
        csv_variable = pd.read_csv("variable.csv")

        # Calculate mean CK values
        wmc = self.__compute_mean('wmc', csv_class)
        dit = self.__compute_mean('dit', csv_class)
        noc = self.__compute_mean('noc', csv_class)
        cbo = self.__compute_mean('cbo', csv_class)
        lcom = self.__compute_mean('lcom', csv_class)
        lcc = self.__compute_mean('lcc', csv_class)
        loc = self.__compute_mean('loc', csv_class)
        fanin = self.__compute_mean('fanin', csv_class)
        fanout = self.__compute_mean('fanout', csv_class)
        nom = self.__compute_mean('totalMethodsQty', csv_class)
        nopm = self.__compute_mean('publicMethodsQty', csv_class)
        noprm = self.__compute_mean('privateMethodsQty', csv_class)
        modifiers = self.__compute_mean('modifiers', csv_class)
        nosi = self.__compute_mean('nosi', csv_class)
        rfc = self.__compute_mean('rfc', csv_class)
        tcc = self.__compute_mean('tcc', csv_class)
        cboModified = self.__compute_mean('cboModified', csv_class)
        lcomModified = self.__compute_mean('lcom*', csv_class)
        returnQty = self.__compute_mean('returnQty', csv_class)
        loopQty = self.__compute_mean('loopQty', csv_class)
        tryCatchQty = self.__compute_mean('tryCatchQty', csv_class)
        parenthesizedExpsQty = self.__compute_mean('parenthesizedExpsQty', csv_class)
        numbersQty = self.__compute_mean('numbersQty', csv_class)
        mathOperationsQty = self.__compute_mean('mathOperationsQty', csv_class)
        maxNestedBlocksQty = self.__compute_mean('maxNestedBlocksQty', csv_class)
        anoInnerLambdaQty = self.__compute_mean('anonymousClassesQty', csv_class) + self.__compute_mean('innerClassesQty', csv_class) + self.__compute_mean('lambdasQty', csv_class)
        uniqueWordsQty = self.__compute_mean('uniqueWordsQty', csv_class)
        logStatementsQty = self.__compute_mean('logStatementsQty', csv_class)
        variablesQty = self.__compute_mean('variablesQty', csv_class)
        comparisonsQty = self.__compute_mean('comparisonsQty', csv_class)
        totalMethodsQty = self.__compute_mean('totalMethodsQty', csv_class)
        visibleMethodsQty = self.__compute_mean('visibleMethodsQty', csv_class)
        totalFieldsQty = self.__compute_mean('totalFieldsQty', csv_class)
        stringLiteralsQty = self.__compute_mean('stringLiteralsQty', csv_class)
        hasJavadoc = self.__compute_mean("hasJavaDoc", csv_method)
        methodsInvokedQty = self.__compute_mean("methodsInvokedQty", csv_method)
        usageFields = self.__compute_mean("usage", csv_field)
        usageVars = self.__compute_mean("usage", csv_variable)


        # metrics = ['wmc', 'dit', 'noc', 'cbo', 'lcom', 'fanin', 'fanout', 'nom', 'nopm', 'noprm']
        # data = [wmc, dit, noc, cbo, lcom, fanin, fanout, nom, nopm, noprm]
        # with open('metrics/metrics_' + version.tag + '.csv', 'w') as f:
        #     writer = csv.writer(f)
        #
        #     writer.writerow(metrics)
        #     writer.writerow(data)

<<<<<<< HEAD
        # Create metric object with CK values
        metric = Metric(
            version_id=self.version.version_id,
            ck_wmc=wmc,
            ck_dit=dit,
            ck_noc=noc,
            ck_cbo=cbo,
            ck_cbo_modified=cboModified,
            ck_lcom=lcom,
            ck_lcom_modified=lcomModified,
            ck_fan_in=fanin,
            ck_fan_out=fanout,
            ck_has_javadoc=hasJavadoc,
            ck_lcc=lcc,
            ck_loc=loc,
            ck_modifiers=modifiers,
            ck_method_invok=methodsInvokedQty,
            ck_nom=nom,
            ck_nopm=nopm,
            ck_noprm=noprm,
            ck_nosi=nosi,
            ck_num_fields=totalFieldsQty,
            ck_numb_log_stmts=logStatementsQty,
            ck_num_methods=totalMethodsQty,
            ck_num_visible_methods=visibleMethodsQty,
            ck_qty_ano_inner_cls_and_lambda=anoInnerLambdaQty,
            ck_qty_comparisons=comparisonsQty,
            ck_qty_loops=loopQty,
            ck_qty_math_operations=mathOperationsQty,
            ck_qty_math_variables=variablesQty,
            ck_qty_nested_blocks=maxNestedBlocksQty,
            ck_qty_numbers=numbersQty,
            ck_qty_parenth_exps=parenthesizedExpsQty,
            ck_qty_returns=returnQty,
            ck_qty_str_literals=stringLiteralsQty,
            ck_qty_try_catch=tryCatchQty,
            ck_qty_unique_words=uniqueWordsQty,
            ck_rfc=rfc,
            ck_tcc=tcc,
            ck_usage_fields=usageFields,
            ck_usage_vars=usageVars
        )

        # Save metrics values into the database
        self.session.add(metric)
        self.session.commit()
        logging.info("CK metrics added to database for version " + self.version.tag)
=======
        # Complete metric object with CK values
        new_metric = copy.deepcopy(metric)

        new_metric.ck_wmc=wmc
        new_metric.ck_dit=dit
        new_metric.ck_noc=noc
        new_metric.ck_cbo=cbo
        new_metric.ck_cbo_modified=cboModified
        new_metric.ck_lcom=lcom
        new_metric.ck_lcom_modified=lcomModified
        new_metric.ck_fan_in=fanin
        new_metric.ck_fan_out=fanout
        new_metric.ck_has_javadoc=hasJavadoc
        new_metric.ck_lcc=lcc
        new_metric.ck_loc=loc
        new_metric.ck_modifiers=modifiers
        new_metric.ck_method_invok=methodsInvokedQty
        new_metric.ck_nom=nom
        new_metric.ck_nopm=nopm
        new_metric.ck_noprm=noprm
        new_metric.ck_nosi=nosi
        new_metric.ck_num_fields=totalFieldsQty
        new_metric.ck_numb_log_stmts=logStatementsQty
        new_metric.ck_num_methods=totalMethodsQty
        new_metric.ck_num_visible_methods=visibleMethodsQty
        new_metric.ck_qty_ano_inner_cls_and_lambda=anoInnerLambdaQty
        new_metric.ck_qty_comparisons=comparisonsQty
        new_metric.ck_qty_loops=loopQty
        new_metric.ck_qty_math_operations=mathOperationsQty
        new_metric.ck_qty_math_variables=variablesQty
        new_metric.ck_qty_nested_blocks=maxNestedBlocksQty
        new_metric.ck_qty_numbers=numbersQty
        new_metric.ck_qty_parenth_exps=parenthesizedExpsQty
        new_metric.ck_qty_returns=returnQty
        new_metric.ck_qty_str_literals=stringLiteralsQty
        new_metric.ck_qty_try_catch=tryCatchQty
        new_metric.ck_qty_unique_words=uniqueWordsQty
        new_metric.ck_rfc=rfc
        new_metric.ck_tcc=tcc
        new_metric.ck_usage_fields=usageFields
        new_metric.ck_usage_vars=usageVars

        logging.info("CK metrics added to metric object")

        return new_metric
>>>>>>> 1afa8001
<|MERGE_RESOLUTION|>--- conflicted
+++ resolved
@@ -1,9 +1,3 @@
-<<<<<<< HEAD
-=======
-import copy
-import csv
-import json
->>>>>>> 1afa8001
 import logging
 import os
 import subprocess
@@ -11,9 +5,8 @@
 
 from configuration import Configuration
 from models.metric import Metric
-<<<<<<< HEAD
+from utils.math import Math
 from utils.timeit import timeit
-
 
 class CkConnector:
     """
@@ -48,22 +41,6 @@
 
     @timeit
     def generate_ck_files(self):
-=======
-from utils.math import Math
-
-
-class CkConnector:
-    def __init__(self, directory):
-        self.directory = directory
-        self.configuration = Configuration()
-
-    def complete_metric_values(self, metric: Metric) -> Metric:
-        self.__generate_ck_files()
-        new_metric = self.__compute_metrics(metric)
-        return new_metric
-
-    def __generate_ck_files(self):
->>>>>>> 1afa8001
         """
         Generate CK files with the CK analysis tool
         """
@@ -92,7 +69,6 @@
         # TODO fixme
         return Math.get_rounded_mean(tmp)
 
-<<<<<<< HEAD
     @timeit
     def compute_metrics(self):
         """
@@ -100,9 +76,6 @@
         we need to compute the average for the repository.
         """
         logging.info('CK::compute_metrics')
-=======
-    def __compute_metrics(self, metric: Metric) -> Metric:
->>>>>>> 1afa8001
         # Read csv files
         csv_class = pd.read_csv("class.csv")
         csv_method = pd.read_csv("method.csv")
@@ -158,7 +131,6 @@
         #     writer.writerow(metrics)
         #     writer.writerow(data)
 
-<<<<<<< HEAD
         # Create metric object with CK values
         metric = Metric(
             version_id=self.version.version_id,
@@ -205,51 +177,4 @@
         # Save metrics values into the database
         self.session.add(metric)
         self.session.commit()
-        logging.info("CK metrics added to database for version " + self.version.tag)
-=======
-        # Complete metric object with CK values
-        new_metric = copy.deepcopy(metric)
-
-        new_metric.ck_wmc=wmc
-        new_metric.ck_dit=dit
-        new_metric.ck_noc=noc
-        new_metric.ck_cbo=cbo
-        new_metric.ck_cbo_modified=cboModified
-        new_metric.ck_lcom=lcom
-        new_metric.ck_lcom_modified=lcomModified
-        new_metric.ck_fan_in=fanin
-        new_metric.ck_fan_out=fanout
-        new_metric.ck_has_javadoc=hasJavadoc
-        new_metric.ck_lcc=lcc
-        new_metric.ck_loc=loc
-        new_metric.ck_modifiers=modifiers
-        new_metric.ck_method_invok=methodsInvokedQty
-        new_metric.ck_nom=nom
-        new_metric.ck_nopm=nopm
-        new_metric.ck_noprm=noprm
-        new_metric.ck_nosi=nosi
-        new_metric.ck_num_fields=totalFieldsQty
-        new_metric.ck_numb_log_stmts=logStatementsQty
-        new_metric.ck_num_methods=totalMethodsQty
-        new_metric.ck_num_visible_methods=visibleMethodsQty
-        new_metric.ck_qty_ano_inner_cls_and_lambda=anoInnerLambdaQty
-        new_metric.ck_qty_comparisons=comparisonsQty
-        new_metric.ck_qty_loops=loopQty
-        new_metric.ck_qty_math_operations=mathOperationsQty
-        new_metric.ck_qty_math_variables=variablesQty
-        new_metric.ck_qty_nested_blocks=maxNestedBlocksQty
-        new_metric.ck_qty_numbers=numbersQty
-        new_metric.ck_qty_parenth_exps=parenthesizedExpsQty
-        new_metric.ck_qty_returns=returnQty
-        new_metric.ck_qty_str_literals=stringLiteralsQty
-        new_metric.ck_qty_try_catch=tryCatchQty
-        new_metric.ck_qty_unique_words=uniqueWordsQty
-        new_metric.ck_rfc=rfc
-        new_metric.ck_tcc=tcc
-        new_metric.ck_usage_fields=usageFields
-        new_metric.ck_usage_vars=usageVars
-
-        logging.info("CK metrics added to metric object")
-
-        return new_metric
->>>>>>> 1afa8001
+        logging.info("CK metrics added to database for version " + self.version.tag)