import os


class Configuration:

    def __init__(self):
        self.exclude_versions = os.environ["OTTM_EXCLUDE_VERSIONS"]
        self.include_versions = os.environ["OTTM_INCLUDE_VERSIONS"]
        
        if "OTTM_EXCLUDE_FOLDERS" in os.environ and os.environ["OTTM_EXCLUDE_FOLDERS"]:
            self.exclude_folders = os.environ["OTTM_EXCLUDE_FOLDERS"].split(";")
        else:
            self.exclude_folders = []

        if "OTTM_INCLUDE_FOLDERS" in os.environ and os.environ["OTTM_INCLUDE_FOLDERS"]:
            self.include_folders = os.environ["OTTM_INCLUDE_FOLDERS"].split(";")
        else:
            self.include_folders = []
            
        self.code_maat_path = os.environ["OTTM_CODE_MAAT_PATH"]
        self.code_ck_path = os.environ["OTTM_CODE_CK_PATH"]
        self.code_jpeek_path = os.environ["OTTM_CODE_JPEEK_PATH"]

<<<<<<< HEAD
        self.source_repo_url = os.environ["OTTM_SOURCE_REPO_URL"]
=======
        self.language = os.environ["OTTM_LANGUAGE"]
>>>>>>> 46852461

        if "OTTM_ISSUE_TAGS" in os.environ:
            self.issue_tags = os.environ["OTTM_ISSUE_TAGS"].split(",")
        else:
            self.issue_tags = []

        if "OTTM_EXCLUDE_ISSSUERS" in os.environ:
            self.exclude_issuers = os.environ["OTTM_EXCLUDE_ISSSUERS"].split(",")
        else:
            self.exclude_issuers = []

        if "OTTM_EXCLUDE_AUTHORS" in os.environ:
            self.exclude_authors = os.environ["OTTM_EXCLUDE_AUTHORS"].split(",")
        else:
            self.exclude_authors = []

        if "OTTM_EXCLUDE_FOLDERS" in os.environ:
            self.exclude_folders = os.environ["OTTM_EXCLUDE_FOLDERS"].split(";")
        else:
            self.exclude_folders = []<|MERGE_RESOLUTION|>--- conflicted
+++ resolved
@@ -21,11 +21,8 @@
         self.code_ck_path = os.environ["OTTM_CODE_CK_PATH"]
         self.code_jpeek_path = os.environ["OTTM_CODE_JPEEK_PATH"]
 
-<<<<<<< HEAD
         self.source_repo_url = os.environ["OTTM_SOURCE_REPO_URL"]
-=======
         self.language = os.environ["OTTM_LANGUAGE"]
->>>>>>> 46852461
 
         if "OTTM_ISSUE_TAGS" in os.environ:
             self.issue_tags = os.environ["OTTM_ISSUE_TAGS"].split(",")
