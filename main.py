import os
import sqlalchemy as db
from sqlalchemy.orm import sessionmaker
from sqlalchemy.ext.declarative import declarative_base
import logging
import platform
import subprocess
import tempfile

from ckconnector import CkConnector
<<<<<<< HEAD
from models.metric import Metric
=======
from jpeekconnector import JPeekConnector
>>>>>>> f7e74171
from models.project import Project
from models.version import Version
from models.database import setup_database
from dotenv import load_dotenv
from githubconnector import GitHubConnector
from codemaatconnector import CodeMaatConnector
from fileanalyzer import FileAnalyzer
from metrics.versions import compute_version_metrics

if __name__ == '__main__':
    load_dotenv()
    logging.basicConfig(level=logging.DEBUG)
    logging.info('python: ' + platform.python_version())
    logging.info('system: ' + platform.system())
    logging.info('machine: ' + platform.machine())
    # logging.info('java: ' + check_output("java -version"))

    engine = db.create_engine(os.environ["OTTM_TARGET_DATABASE"])
    Session = sessionmaker()
    Session.configure(bind=engine)
    session = Session()
    setup_database(engine)

    project = session.query(Project).filter(Project.name == os.environ["OTTM_SOURCE_PROJECT"]).first()
    if not project:
        project = Project(name=os.environ["OTTM_SOURCE_PROJECT"],
                        repo=os.environ["OTTM_SOURCE_REPO"],
                        language=os.environ["OTTM_LANGUAGE"])
        session.add(project)
        session.commit()

    # Checkout, execute the tool and inject CSV result into the database
    # with tempfile.TemporaryDirectory() as tmp_dir:
    tmp_dir = tempfile.mkdtemp()
    logging.info('created temporary directory: ' + tmp_dir)

    # Clone the repository
    process = subprocess.run(["git", "clone", os.environ["OTTM_SOURCE_REPO_URL"]],
                             stdout=subprocess.PIPE,
                             cwd=tmp_dir)
    logging.info('Executed command line: ' + ' '.join(process.args))
    repo_dir = os.path.join(tmp_dir, os.environ["OTTM_SOURCE_PROJECT"])

    # Populate the database
    git = GitHubConnector(
        os.environ["OTTM_GITHUB_TOKEN"],
        os.environ["OTTM_SOURCE_REPO"],
        session,
        project.project_id,
        repo_dir)
    git.populate_db()
    git.setup_aliases(os.environ["OTTM_AUTHOR_ALIAS"])
    compute_version_metrics(session)

    # List the versions and checkout each one of them
    versions = session.query(Version).all()
    for version in versions:
        process = subprocess.run(["git", "checkout", version.tag],
                                 stdout=subprocess.PIPE,
                                 cwd=repo_dir)
        logging.info('Executed command line: ' + ' '.join(process.args))

        # Get statistics from git log with codemaat
        # codemaat = CodeMaatConnector(repo_dir, session, version)
        # codemaat.analyze_git_log()

        # Get metrics with CK
<<<<<<< HEAD
        ck = CkConnector(directory=repo_dir, session=session, version=version)
        ck.analyze_source_code()

        # Get statistics with lizard
        lizard = FileAnalyzer(directory=repo_dir, session=session, version=version)
        lizard.analyze_source_code()
=======
        ck = CkConnector(directory=repo_dir, session=session)
        ck.generate_ck_files()
        ck_metric = ck.compute_metrics(version)

        # Get metrics with JPeek
        jp = JPeekConnector(directory=repo_dir, session=session)
        jp.generate_jpeek_files()
        jp_metric = jp.compute_metrics(version)
>>>>>>> f7e74171
<|MERGE_RESOLUTION|>--- conflicted
+++ resolved
@@ -8,11 +8,7 @@
 import tempfile
 
 from ckconnector import CkConnector
-<<<<<<< HEAD
-from models.metric import Metric
-=======
 from jpeekconnector import JPeekConnector
->>>>>>> f7e74171
 from models.project import Project
 from models.version import Version
 from models.database import setup_database
@@ -80,20 +76,13 @@
         # codemaat.analyze_git_log()
 
         # Get metrics with CK
-<<<<<<< HEAD
         ck = CkConnector(directory=repo_dir, session=session, version=version)
         ck.analyze_source_code()
 
         # Get statistics with lizard
         lizard = FileAnalyzer(directory=repo_dir, session=session, version=version)
         lizard.analyze_source_code()
-=======
-        ck = CkConnector(directory=repo_dir, session=session)
-        ck.generate_ck_files()
-        ck_metric = ck.compute_metrics(version)
 
         # Get metrics with JPeek
-        jp = JPeekConnector(directory=repo_dir, session=session)
-        jp.generate_jpeek_files()
-        jp_metric = jp.compute_metrics(version)
->>>>>>> f7e74171
+        jp = JPeekConnector(directory=repo_dir, session=session, version=version)
+        jp.analyze_source_code()