--- conflicted
+++ resolved
@@ -1,10 +1,5 @@
 import os
-<<<<<<< HEAD
 import sys
-=======
-import sqlalchemy as db
-from sqlalchemy.orm import sessionmaker
->>>>>>> a408c335
 import logging
 import platform
 import subprocess
@@ -29,13 +24,9 @@
 from connectors.gitlab import GitLabConnector
 from connectors.codemaat import CodeMaatConnector
 from connectors.fileanalyzer import FileAnalyzer
-<<<<<<< HEAD
 from exporters import flatfile
 from ml.bugvelocity import BugVelocity
-=======
-from metrics.versions import compute_version_metrics
 from utils.dirs import TmpDirCopyFilteredWithEnv
->>>>>>> a408c335
 
 session = None
 project = None
@@ -202,10 +193,13 @@
             ck = CkConnector(directory=tmp_work_dir, session=session, version=version)
             ck.analyze_source_code()
 
-<<<<<<< HEAD
-        # Get metrics with JPeek
-        #jp = JPeekConnector(directory=repo_dir, session=session, version=version)
-        #jp.analyze_source_code()
+            # Get statistics with lizard
+            lizard = FileAnalyzer(directory=tmp_work_dir, session=session, version=version)
+            lizard.analyze_source_code()
+
+            # Get metrics with JPeek
+            # jp = JPeekConnector(directory=tmp_work_dir, session=session, version=version)
+            # jp.analyze_source_code()
 
 @click.command()
 def main():
@@ -234,13 +228,4 @@
         session.commit()
 
     # Setup command line options
-    cli(obj={})
-=======
-            # Get statistics with lizard
-            lizard = FileAnalyzer(directory=tmp_work_dir, session=session, version=version)
-            lizard.analyze_source_code()
-
-            # Get metrics with JPeek
-            jp = JPeekConnector(directory=tmp_work_dir, session=session, version=version)
-            jp.analyze_source_code()
->>>>>>> a408c335
+    cli(obj={})