# ![logo](https://raw.githubusercontent.com/optittm/bugprediction/main/logo.png) Bug Prediction

*bugprediction* compiles data from a SCM server (e.g. github), static code analysis, and optional manual import (e.g. issues, releases). It can provide an offline HTML report about the assessment of the risk of delivering the next release. It can be useful for datascientists who want to benchmark bug prediction machine learning models.

## Introduction

The tool will connect to a SCM repository and fetch releases, code history, and issues.
For each release the tool will:
 - Check the code out and run static analysis tools to build metrics (e.g. cyclomatic complexity, object coupling, etc.)
 - Analyze the issues and compute metrics such as bug velocity
 - Analyze git logs so as to build metrics related to churn, team seniority, etc.
 - Compute metrics from a curated list of tools and academic papers.

## Usage

### Prerequisites

- A project in Java or PHP
- Source code on GitHub or GitLab
- Project releases and issues on GitHub, GitLab, Jira or other
- To analyse a Java project, have Java >= 8 installed
- To analyse a PHP project, have PHP >= 5.3.7 installed

### Setup and use

The tool needs to target a repository (e.g. GitHub, GitLab) with releases and issues. If you use another tool, you'd need to import releases and issues into the database.

You need to run this commnand to install all the dependencies :
    
    pip install -r requirements.txt


For testing, you can use either the DBeaver project or the much lighter (less time to load) fx2048 project.  
Or you can look for any opensource Java or PHP project with releases and issues.  
Examples are:
- https://github.com/dbeaver/dbeaver (heavy Java project)
- https://github.com/brunoborges/fx2048 (lighter Java project)
- https://github.com/php-pm/php-pm (PHP project)

You need to create a file in the project directory called ```.env```, you should copy the ```.env-example``` file and fill it with at least these variables (see the [documentation of populate command](./docs/commands.md) for) :

 - ```OTTM_SCM_PATH``` : Path to git executable, leave "git" if it's into system env. path
 - ```OTTM_SOURCE_PROJECT``` : Name of the project (e.g. dbeaver or fx2048)
 - ```OTTM_SOURCE_REPO``` : Repositiory name (e.g. dbeaver/dbeaver or brunoborges/fx2048)
 - ```OTTM_CURRENT_BRANCH``` :  The branch containing the next release (e.g. devel for dbeaver or master for fx2048)
<<<<<<< HEAD
 - ```OTTM_SOURCE_REPO_URL``` : # The full path to repo (e.g. https://github.com/dbeaver/dbeaver)
 - ```OTTM_SOURCE_BUGS``` : Source where we get issues (e.g. git)
=======
 - ```OTTM_SOURCE_REPO_URL``` : # The full path to repo (e.g. https://github.com/dbeaver/dbeaver or https://github.com/brunoborges/fx2048)
 - ```OTTM_SOURCE_BUGS``` : Source where we get issues (e.g. git, jira or glpi)
>>>>>>> d7e7eaa6
 - ```OTTM_SOURCE_REPO_SCM``` : Either "github" or "gitlab", other SCM are not yet supported
 - ```OTTM_SCM_BASE_URL``` : SCM base URL - leave empty for public repo
 - ```OTTM_SCM_TOKEN``` : Token to access github or gitlab (see the "How to get your tokens" section)
 -  ```OTTM_TARGET_DATABASE``` : The default value will generate a SQLite database into the current folder: sqlite:///data/${OTTM_SOURCE_PROJECT}.sqlite3
 - ```OTTM_ISSUE_TAGS``` : On bug reporting tools, you can filter issues by tags. You can specify multiples tags, comma separated. - you can leave it empty

If you use Jira, you can fill the next variables, otherwise leave them by default :

 - ```OTTM_JIRA_BASE_URL``` : The full path to jira project (e.g. https://jira.atlassian.com)
 - ```OTTM_JIRA_PROJECT``` :  Jira project identifier
 - ```OTTM_JIRA_EMAIL``` : Jira user email address. To access Jira API, you need to provide your access tokend AND your email adress
 - ```OTTM_JIRA_TOKEN``` : Token to access Jira (see the "How to get your tokens" section)
 - ```OTTM_JIRA_ISSUE_TYPE```: When Jira is used as the bug reporting tool, you can filter issues by their issue type. You can specify several filters, comma separeted. Usually, bugs are repported on "Bug" issue type.
 - ```OTTM_GLPI_CATEGORIES``` : Categories of Glpi tickets. Only the child categories has to be precised.
 - ```OTTM_GLPI_BASE_URL``` : The full path to glpi API (e.g. http://localhost/apirest.php/)
 - ```OTTM_GLPI_APP_TOKEN``` : Glpi app token
 - ```OTTM_GLPI_USER_TOKEN``` : Glpi user token. To acces GLPI API, you have to chose between using user token, or basic auth login/password
 - ```OTTM_GLPI_USERNAME``` : Glpi username
 - ```OTTM_GLPI_PASSWORD``` : Glpi password
 
 The first step (it might take a while) is to populate the database with versions, issues and commits. The repository will be cloned into a temporary folder and it will check all versions out in order to generate code metrics. You can run this command multiple times later on as it will only amend the database with latest changes.

    python main.py populate

The tool is shipped with two simple bug prediction models. You can train the model that you want.

BugVelocity is a simple Machine Learning model (a bit naive) based on the history of bug velocity values. It demonstrates how you can integrate your own model into the tool.

    python main.py train --model-name bugvelocity

CodeMetrics TODO add explanation

    python main.py train --model-name codemetrics
    
And then use it to predict the number of bugs into the coming release (based on the metrics extracted from ```OTTM_CURRENT_BRANCH```):

    $ python main.py predict --model-name bugvelocity
    Predicted value : 31
or :

    $ python main.py predict --model-name codemetrics
    Predicted value : 31

You can generate an offline HTML report:

    $ python main.py report 
The report will be placed in the './data/export' folder.
One of the features of the report is to assess the risk of releasing the next version of your project:

![risk assessment gauge](https://raw.githubusercontent.com/optittm/bugprediction/main/docs/images/gauge_risk.png)

See the [list of commands](./docs/commands.md) for other options.

## How to get your tokens

These tokens allow Bugprediction to call the apps' APIs and retrieve necessary data. Here's how to get each one of them.
### GitHub
Go into your account's settings -> Developer settings -> Personal access tokens -> Tokens (classic)
Generate a new token (classic):
- Name it however you wish
- Set the expiration depending on your use case
- Don't select any scope
- Generate
Copy the token and paste it next to ```OTTM_SCM_TOKEN``` in the .env file.

### GitLab
Go into Edit profile/User settings -> Access Tokens
Add a new token:
- Name it however you wish
- Set the expiration depending on your use case
- Don't select any scope
- Create
Copy the token and paste it next to ```OTTM_SCM_TOKEN``` in the .env file.

### Jira
Go to your profile's settings page
- Click on "Generate new API token" in the "API token" section.
- Give your token a name and click on "Create".
Copy the token and paste it next to ```OTTM_JIRA_TOKEN``` in the .env file.

## Limitations

The tool currently doesn't support repositories with multiple releases in parallel (i.e. a latest version maintained in parallel of a LTS version). You have to [import](./docs/import.md) the branch of versions that you want to examine.

Linking issues and commits to a version is a tedious task. At this stage, the tool roughly estimate that issues and commits are linked to a version if the objects were created between the start and end dates of the version. 

## Contribute

The tool is released under a MIT licence. Contributors are welcomed in many areas (improve the tool, add your own model, add a cleverer Git tree exploration algo, etc.).
## Tools

### General

 - PyDriller: https://github.com/ishepard/pydriller
 - Lizard: https://github.com/terryyin/lizard
 - CodeMaat: https://github.com/adamtornhill/code-maat

### Java

 - CK: https://github.com/mauricioaniche/ck
 - JPeek: https://github.com/cqfn/jpeek

### PHP

 - PHP Depend (PDepend): https://github.com/pdepend/pdepend<|MERGE_RESOLUTION|>--- conflicted
+++ resolved
@@ -43,13 +43,8 @@
  - ```OTTM_SOURCE_PROJECT``` : Name of the project (e.g. dbeaver or fx2048)
  - ```OTTM_SOURCE_REPO``` : Repositiory name (e.g. dbeaver/dbeaver or brunoborges/fx2048)
  - ```OTTM_CURRENT_BRANCH``` :  The branch containing the next release (e.g. devel for dbeaver or master for fx2048)
-<<<<<<< HEAD
  - ```OTTM_SOURCE_REPO_URL``` : # The full path to repo (e.g. https://github.com/dbeaver/dbeaver)
- - ```OTTM_SOURCE_BUGS``` : Source where we get issues (e.g. git)
-=======
- - ```OTTM_SOURCE_REPO_URL``` : # The full path to repo (e.g. https://github.com/dbeaver/dbeaver or https://github.com/brunoborges/fx2048)
  - ```OTTM_SOURCE_BUGS``` : Source where we get issues (e.g. git, jira or glpi)
->>>>>>> d7e7eaa6
  - ```OTTM_SOURCE_REPO_SCM``` : Either "github" or "gitlab", other SCM are not yet supported
  - ```OTTM_SCM_BASE_URL``` : SCM base URL - leave empty for public repo
  - ```OTTM_SCM_TOKEN``` : Token to access github or gitlab (see the "How to get your tokens" section)
