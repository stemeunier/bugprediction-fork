# ![logo](https://raw.githubusercontent.com/optittm/bugprediction/main/logo.png) Bug Prediction

*bugprediction* compiles data from a SCM server (e.g. github), static code analysis, and optional manual import (e.g. issues, releases). It can provide an offline HTML report about the assessment of the risk of delivering the next release. It can be useful for datascientists who want to benchmark bug prediction machine learning models.

## Introduction

The tool will connect to a SCM repository and fetch releases, code history, and issues.
For each release the tool will:
 - Check the code out and run static analysis tools to build metrics (e.g. cyclomatic complexity, object coupling, etc.)
 - Analyze the issues and compute metrics such as bug velocity
 - Analyze git logs so as to build metrics related to churn, team seniority, etc.
 - Compute metrics from a curated list of tools and academic papers.

## Usage

### Prerequisites

- A project in Java or PHP
- Source code on GitHub or GitLab
- Project releases and issues on GitHub, GitLab, Jira or other
- To analyse a Java project, have Java >= 8 installed
- To analyse a PHP project, have PHP >= 5.3.7 installed

### Setup and use

The tool needs to target a repository (e.g. GitHub, GitLab) with releases and issues. If you use another tool, you'd need to import releases and issues into the database.

You need to run this commnand to install all the dependencies :
    
    pip install -r requirements.txt


For testing, you can use either the DBeaver project or the much lighter (less time to load) fx2048 project.  
Or you can look for any opensource Java or PHP project with releases and issues.  
Examples are:
- https://github.com/dbeaver/dbeaver (heavy Java project)
- https://github.com/brunoborges/fx2048 (lighter Java project)
- https://github.com/php-pm/php-pm (PHP project)

You need to create a file in the project directory called ```.env```, you should copy the ```.env-example``` file and fill it with at least these variables (see the [documentation of populate command](./docs/commands.md) for) :

 - ```OTTM_SCM_PATH``` : Path to git executable, leave "git" if it's into system env. path
<<<<<<< HEAD
 - ```OTTM_SOURCE_PROJECT``` : Name of the project (e.g. dbeaver or fx2048)
 - ```OTTM_SOURCE_REPO``` : Repositiory name (e.g. dbeaver/dbeaver or brunoborges/fx2048)
 - ```OTTM_CURRENT_BRANCH``` :  The branch containing the next release (e.g. devel for dbeaver or master for fx2048)
 - ```OTTM_SOURCE_REPO_URL``` : # The full path to repo (e.g. https://github.com/dbeaver/dbeaver)
=======
 - ```OTTM_SOURCE_PROJECT``` : Name of the project (e.g. dbeaver or fx2048 or python-fire)
 - ```OTTM_SOURCE_REPO``` : Repositiory name (e.g. dbeaver/dbeaver or brunoborges/fx2048 or google/python-fire)
 - ```OTTM_CURRENT_BRANCH``` :  The branch containing the next release (e.g. devel for dbeaver or master for fx2048 and python-fire)
 - ```OTTM_SOURCE_REPO_URL``` : # The full path to repo (e.g. https://github.com/dbeaver/dbeaver or https://github.com/brunoborges/fx2048 or https://github.com/google/python-fire)
>>>>>>> 1d0ce6c8
 - ```OTTM_SOURCE_BUGS``` : Source where we get issues (e.g. git, jira or glpi)
 - ```OTTM_SOURCE_REPO_SCM``` : Either "github" or "gitlab", other SCM are not yet supported
 - ```OTTM_SCM_BASE_URL``` : SCM base URL - leave empty for public repo
 - ```OTTM_SCM_TOKEN``` : Token to access github or gitlab (see the "How to get your tokens" section)
 - ```OTTM_TARGET_DATABASE``` : The default value will generate a SQLite database into the current folder: sqlite:///data/${OTTM_SOURCE_PROJECT}.sqlite3
 - ```OTTM_ISSUE_TAGS``` : On bug reporting tools, you can filter issues by tags. You can specify multiples tags, comma separated. - you can leave it empty
  - ```OTTM_LANGUAGE```: The language of the source repo ("Java" for dbeaver or fx2048, "Python" for python-fire)

If you use Jira, you can fill the next variables, otherwise leave them by default :

 - ```OTTM_JIRA_BASE_URL``` : The full path to jira project (e.g. https://jira.atlassian.com)
 - ```OTTM_JIRA_PROJECT``` :  Jira project identifier
 - ```OTTM_JIRA_EMAIL``` : Jira user email address. To access Jira API, you need to provide your access tokend AND your email adress
 - ```OTTM_JIRA_TOKEN``` : Token to access Jira (see the "How to get your tokens" section)
 - ```OTTM_JIRA_ISSUE_TYPE```: When Jira is used as the bug reporting tool, you can filter issues by their issue type. You can specify several filters, comma separeted. Usually, bugs are repported on "Bug" issue type.

If you use GLPI, you can fill the next variables, otherwise leave them by default :

 - ```OTTM_GLPI_CATEGORIES``` : Categories of Glpi tickets. Only the child categories has to be precised.
 - ```OTTM_GLPI_BASE_URL``` : The full path to glpi API (e.g. http://localhost/apirest.php/)
 - ```OTTM_GLPI_APP_TOKEN``` : Glpi app token
 - ```OTTM_GLPI_USER_TOKEN``` : Glpi user token. To acces GLPI API, you have to chose between using user token, or basic auth login/password
 - ```OTTM_GLPI_USERNAME``` : Glpi username
 - ```OTTM_GLPI_PASSWORD``` : Glpi password
 
 The first step (it might take a while) is to populate the database with versions, issues and commits. The repository will be cloned into a temporary folder and it will check all versions out in order to generate code metrics. You can run this command multiple times later on as it will only amend the database with latest changes.

    python main.py populate

The tool is shipped with two simple bug prediction models. You can train the model that you want.

BugVelocity is a simple Machine Learning model (a bit naive) based on the history of bug velocity values. It demonstrates how you can integrate your own model into the tool.

    python main.py train --model-name bugvelocity

CodeMetrics TODO add explanation

    python main.py train --model-name codemetrics
    
And then use it to predict the number of bugs into the coming release (based on the metrics extracted from ```OTTM_CURRENT_BRANCH```):

    $ python main.py predict --model-name bugvelocity
    Predicted value : 31
or :

    $ python main.py predict --model-name codemetrics
    Predicted value : 31

You can generate an offline HTML report:

    $ python main.py report 
The report will be placed in the './data/export' folder.
One of the features of the report is to assess the risk of releasing the next version of your project:

![risk assessment gauge](https://raw.githubusercontent.com/optittm/bugprediction/main/docs/images/gauge_risk.png)

See the [list of commands](./docs/commands.md) for other options.

## How to get your tokens

These tokens allow Bugprediction to call the apps' APIs and retrieve necessary data. Here's how to get each one of them.
### GitHub
Go into your account's settings -> Developer settings -> Personal access tokens -> Tokens (classic)
Generate a new token (classic):
- Name it however you wish
- Set the expiration depending on your use case
- Don't select any scope
- Generate
Copy the token and paste it next to ```OTTM_SCM_TOKEN``` in the .env file.

### GitLab
Go into Edit profile/User settings -> Access Tokens
Add a new token:
- Name it however you wish
- Set the expiration depending on your use case
- Don't select any scope
- Create
Copy the token and paste it next to ```OTTM_SCM_TOKEN``` in the .env file.

### Jira
Go to your profile's settings page
- Click on "Generate new API token" in the "API token" section.
- Give your token a name and click on "Create".
Copy the token and paste it next to ```OTTM_JIRA_TOKEN``` in the .env file.

## Limitations

The tool currently doesn't support repositories with multiple releases in parallel (i.e. a latest version maintained in parallel of a LTS version). You have to [import](./docs/import.md) the branch of versions that you want to examine.

Linking issues and commits to a version is a tedious task. At this stage, the tool roughly estimate that issues and commits are linked to a version if the objects were created between the start and end dates of the version. 

## Contribute

The tool is released under a MIT licence. Contributors are welcomed in many areas (improve the tool, add your own model, add a cleverer Git tree exploration algo, etc.).
## Tools

### General

 - PyDriller: https://github.com/ishepard/pydriller
 - Lizard: https://github.com/terryyin/lizard
 - CodeMaat: https://github.com/adamtornhill/code-maat

### Java

 - CK: https://github.com/mauricioaniche/ck
 - JPeek: https://github.com/cqfn/jpeek

<<<<<<< HEAD
### PHP

 - PHP Depend (PDepend): https://github.com/pdepend/pdepend
=======
 ### Python
 - Radon: [https://pypi.org/project/radon/](https://pypi.org/project/radon/)
>>>>>>> 1d0ce6c8
<|MERGE_RESOLUTION|>--- conflicted
+++ resolved
@@ -31,26 +31,20 @@
 
 
 For testing, you can use either the DBeaver project or the much lighter (less time to load) fx2048 project.  
-Or you can look for any opensource Java or PHP project with releases and issues.  
+Or you can look for any opensource Java, PHP or Python project with releases and issues.  
 Examples are:
 - https://github.com/dbeaver/dbeaver (heavy Java project)
 - https://github.com/brunoborges/fx2048 (lighter Java project)
 - https://github.com/php-pm/php-pm (PHP project)
+- https://github.com/google/python-fire (Python project)
 
 You need to create a file in the project directory called ```.env```, you should copy the ```.env-example``` file and fill it with at least these variables (see the [documentation of populate command](./docs/commands.md) for) :
 
  - ```OTTM_SCM_PATH``` : Path to git executable, leave "git" if it's into system env. path
-<<<<<<< HEAD
  - ```OTTM_SOURCE_PROJECT``` : Name of the project (e.g. dbeaver or fx2048)
  - ```OTTM_SOURCE_REPO``` : Repositiory name (e.g. dbeaver/dbeaver or brunoborges/fx2048)
  - ```OTTM_CURRENT_BRANCH``` :  The branch containing the next release (e.g. devel for dbeaver or master for fx2048)
  - ```OTTM_SOURCE_REPO_URL``` : # The full path to repo (e.g. https://github.com/dbeaver/dbeaver)
-=======
- - ```OTTM_SOURCE_PROJECT``` : Name of the project (e.g. dbeaver or fx2048 or python-fire)
- - ```OTTM_SOURCE_REPO``` : Repositiory name (e.g. dbeaver/dbeaver or brunoborges/fx2048 or google/python-fire)
- - ```OTTM_CURRENT_BRANCH``` :  The branch containing the next release (e.g. devel for dbeaver or master for fx2048 and python-fire)
- - ```OTTM_SOURCE_REPO_URL``` : # The full path to repo (e.g. https://github.com/dbeaver/dbeaver or https://github.com/brunoborges/fx2048 or https://github.com/google/python-fire)
->>>>>>> 1d0ce6c8
  - ```OTTM_SOURCE_BUGS``` : Source where we get issues (e.g. git, jira or glpi)
  - ```OTTM_SOURCE_REPO_SCM``` : Either "github" or "gitlab", other SCM are not yet supported
  - ```OTTM_SCM_BASE_URL``` : SCM base URL - leave empty for public repo
@@ -158,11 +152,10 @@
  - CK: https://github.com/mauricioaniche/ck
  - JPeek: https://github.com/cqfn/jpeek
 
-<<<<<<< HEAD
 ### PHP
 
  - PHP Depend (PDepend): https://github.com/pdepend/pdepend
-=======
- ### Python
+
+### Python
+ 
  - Radon: [https://pypi.org/project/radon/](https://pypi.org/project/radon/)
->>>>>>> 1d0ce6c8
