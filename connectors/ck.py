--- conflicted
+++ resolved
@@ -1,14 +1,8 @@
 import logging
 import os
-<<<<<<< HEAD
 from os.path import exists
 import tempfile
-=======
->>>>>>> e61c82ed
 import subprocess
-import tempfile
-from asyncio import sleep
-
 import pandas as pd
 
 from configuration import Configuration
@@ -45,20 +39,9 @@
         if self.configuration.language != "Java":
             logging.info('CK is only used for Java language')
         elif not metric:
-            self.create_metric_values()
+            self.compute_metrics()
         else:
             logging.info('CK analysis already done for this version')
-
-    def create_metric_values(self):
-        """
-        Insert a new set of Lizard metrics into the database
-        """
-        metric = Metric()
-        metric = self.compute_metrics(metric)
-        metric.version_id = self.version.version_id
-        self.session.add(metric)
-        self.session.commit()
-        logging.info("CK metrics added to database for version " + self.version.tag)
 
     def __compute_mean(self, metric, csv_file):
         tmp = csv_file[metric].tolist()
@@ -67,7 +50,7 @@
         return Math.get_rounded_mean(tmp)
 
     @timeit
-    def compute_metrics(self, metric: Metric) -> Metric:
+    def compute_metrics(self):
         """
         Compute CK metrics. As the metrics were computed at the file or function level,
         we need to compute the average for the repository.
@@ -80,23 +63,26 @@
             logging.info('CK::generate_ck_files')
             exclude_dir = ""
             for folder in self.configuration.exclude_folders:
-                exclude_dir += os.path.join(self.directory, folder) + " "
+                exclude_dir += self.directory + folder + " "
 
             process = subprocess.run(["java", "-jar",
                                       self.configuration.code_ck_path,
-                                      self.directory, "True", "0", "True", os.path.join(tmp_dir, '')])
-
+                                      self.directory, "True", "0", "True", os.path.join(tmp_dir, ''), exclude_dir])
             logging.info('Executed command line: ' + ' '.join(process.args))
             logging.info('Command return code ' + str(process.returncode))
 
-<<<<<<< HEAD
-            if (exists("class.csv") and exists("method.csv") and exists("field.csv") and exists("variable.csv")):
+            if exists(os.path.join(tmp_dir, "class.csv")) and exists(os.path.join(tmp_dir, "method.csv")) and exists(
+                    os.path.join(tmp_dir, "field.csv")) and exists(os.path.join(tmp_dir, "variable.csv")):
                 try:
+                    logging.info('CK files generated correctly')
+                    metric = Metric()
+                    metric.version_id = self.version.version_id
+
                     # Read csv files
-                    csv_class = pd.read_csv("class.csv")
-                    csv_method = pd.read_csv("method.csv")
-                    csv_field = pd.read_csv("field.csv")
-                    csv_variable = pd.read_csv("variable.csv")
+                    csv_class = pd.read_csv(os.path.join(tmp_dir, "class.csv"))
+                    csv_method = pd.read_csv(os.path.join(tmp_dir, "method.csv"))
+                    csv_field = pd.read_csv(os.path.join(tmp_dir, "field.csv"))
+                    csv_variable = pd.read_csv(os.path.join(tmp_dir, "variable.csv"))
 
                     # Calculate mean CK values
                     metric.ck_wmc = self.__compute_mean('wmc', csv_class)
@@ -140,65 +126,13 @@
                     metric.ck_usage_fields = self.__compute_mean("usage", csv_field)
                     metric.ck_usage_vars = self.__compute_mean("usage", csv_variable)
 
-                    logging.info('Metric Calculated')
-
-                    return metric
+                    # Save metrics values into the database
+                    self.session.add(metric)
+                    self.session.commit()
+                    logging.info("CK metrics added to database for version " + self.version.tag)
                 except pd.errors.EmptyDataError:
                     logging.error("No columns to parse from CK report /version " + self.version.tag)
                 except:
-                    logging.error("An error occured while reading CK report for version " + self.version.tag)
-            else:
-                logging.error("An error occured while generating CK report for version " + self.version.tag)
-=======
-            csv_class = pd.read_csv(os.path.join(tmp_dir, "class.csv"))
-            csv_method = pd.read_csv(os.path.join(tmp_dir, "method.csv"))
-            csv_field = pd.read_csv(os.path.join(tmp_dir, "field.csv"))
-            csv_variable = pd.read_csv(os.path.join(tmp_dir, "variable.csv"))
-
-            logging.info('CF files correctly created')
-
-            # Calculate mean CK values
-            metric.ck_wmc = self.__compute_mean('wmc', csv_class)
-            metric.ck_dit = self.__compute_mean('dit', csv_class)
-            metric.ck_noc = self.__compute_mean('noc', csv_class)
-            metric.ck_cbo = self.__compute_mean('cbo', csv_class)
-            metric.ck_lcom = self.__compute_mean('lcom', csv_class)
-            metric.ck_lcc = self.__compute_mean('lcc', csv_class)
-            metric.ck_loc = self.__compute_mean('loc', csv_class)
-            metric.ck_fan_in = self.__compute_mean('fanin', csv_class)
-            metric.ck_fan_out = self.__compute_mean('fanout', csv_class)
-            metric.ck_nom = self.__compute_mean('totalMethodsQty', csv_class)
-            metric.ck_nopm = self.__compute_mean('publicMethodsQty', csv_class)
-            metric.ck_noprm = self.__compute_mean('privateMethodsQty', csv_class)
-            metric.ck_modifiers = self.__compute_mean('modifiers', csv_class)
-            metric.ck_nosi = self.__compute_mean('nosi', csv_class)
-            metric.ck_rfc = self.__compute_mean('rfc', csv_class)
-            metric.ck_tcc = self.__compute_mean('tcc', csv_class)
-            metric.ck_cbo_modified = self.__compute_mean('cboModified', csv_class)
-            metric.ck_lcom_modified = self.__compute_mean('lcom*', csv_class)
-            metric.ck_qty_returns = self.__compute_mean('returnQty', csv_class)
-            metric.ck_qty_loops = self.__compute_mean('loopQty', csv_class)
-            metric.ck_qty_try_catch = self.__compute_mean('tryCatchQty', csv_class)
-            metric.ck_qty_parenth_exps = self.__compute_mean('parenthesizedExpsQty', csv_class)
-            metric.ck_qty_numbers = self.__compute_mean('numbersQty', csv_class)
-            metric.ck_qty_math_operations = self.__compute_mean('mathOperationsQty', csv_class)
-            metric.ck_qty_nested_blocks = self.__compute_mean('maxNestedBlocksQty', csv_class)
-            metric.ck_qty_ano_inner_cls_and_lambda = self.__compute_mean('anonymousClassesQty', csv_class) + self.__compute_mean(
-                'innerClassesQty', csv_class) + self.__compute_mean('lambdasQty', csv_class)
-            metric.ck_qty_unique_words = self.__compute_mean('uniqueWordsQty', csv_class)
-            metric.ck_numb_log_stmts = self.__compute_mean('logStatementsQty', csv_class)
-            metric.ck_qty_math_variables = self.__compute_mean('variablesQty', csv_class)
-            metric.ck_qty_comparisons = self.__compute_mean('comparisonsQty', csv_class)
-            metric.ck_num_methods = self.__compute_mean('totalMethodsQty', csv_class)
-            metric.ck_num_visible_methods = self.__compute_mean('visibleMethodsQty', csv_class)
-            metric.ck_num_fields = self.__compute_mean('totalFieldsQty', csv_class)
-            metric.ck_qty_str_literals = self.__compute_mean('stringLiteralsQty', csv_class)
-            metric.ck_has_javadoc = self.__compute_mean("hasJavaDoc", csv_method)
-            metric.ck_method_invok = self.__compute_mean("methodsInvokedQty", csv_method)
-            metric.ck_usage_fields = self.__compute_mean("usage", csv_field)
-            metric.ck_usage_vars = self.__compute_mean("usage", csv_variable)
-
-            logging.info('Metric Calculated')
-
-            return metric
->>>>>>> e61c82ed
+                    logging.error("An error occurred while reading CK report for version " + self.version.tag)
+                else:
+                    logging.error("An error occurred while generating CK report for version " + self.version.tag)