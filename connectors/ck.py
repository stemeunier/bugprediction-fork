--- conflicted
+++ resolved
@@ -44,24 +44,6 @@
         else:
             logging.info('CK analysis already done for this version')
 
-<<<<<<< HEAD
-    @timeit
-    def generate_ck_files(self):
-        """
-        Generate CK files with the CK analysis tool
-        """
-        logging.info('CK::generate_ck_files')
-
-        # Execute java -jar ck-0.7.1.jar .  .
-        process = subprocess.run(["java", "-jar",
-                                  self.configuration.code_ck_path,
-                                  self.directory, "."])
-
-        logging.info('Executed command line: ' + ' '.join(process.args))
-        logging.info('Command return code ' + str(process.returncode))
-
-=======
->>>>>>> 46852461
     def __compute_mean(self, metric, csv_file):
         tmp = csv_file[metric].tolist()
         # return Math.get_rounded_mean(tmp)
@@ -149,7 +131,7 @@
                     self.session.commit()
                     logging.info("CK metrics added to database for version " + self.version.tag)
                 except pd.errors.EmptyDataError:
-                    logging.error("No columns to parse from CK report /version " + self.version.tag)
+                    logging.error("No columns to parse from CK report / version " + self.version.tag)
                 except:
                     logging.error("An error occurred while reading CK report for version " + self.version.tag)
                 else:
