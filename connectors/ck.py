--- conflicted
+++ resolved
@@ -3,7 +3,7 @@
 import subprocess
 import tempfile
 from asyncio import sleep
-
+from os.path import exists
 import pandas as pd
 
 from configuration import Configuration
@@ -72,59 +72,6 @@
             logging.info('Executed command line: ' + ' '.join(process.args))
             logging.info('Command return code ' + str(process.returncode))
 
-<<<<<<< HEAD
-            csv_class = pd.read_csv(os.path.join(tmp_dir, "class.csv"))
-            csv_method = pd.read_csv(os.path.join(tmp_dir, "method.csv"))
-            csv_field = pd.read_csv(os.path.join(tmp_dir, "field.csv"))
-            csv_variable = pd.read_csv(os.path.join(tmp_dir, "variable.csv"))
-
-            logging.info('CF files correctly created')
-
-            # Calculate mean CK values
-            metric.ck_wmc = self.__compute_mean('wmc', csv_class)
-            metric.ck_dit = self.__compute_mean('dit', csv_class)
-            metric.ck_noc = self.__compute_mean('noc', csv_class)
-            metric.ck_cbo = self.__compute_mean('cbo', csv_class)
-            metric.ck_lcom = self.__compute_mean('lcom', csv_class)
-            metric.ck_lcc = self.__compute_mean('lcc', csv_class)
-            metric.ck_loc = self.__compute_mean('loc', csv_class)
-            metric.ck_fan_in = self.__compute_mean('fanin', csv_class)
-            metric.ck_fan_out = self.__compute_mean('fanout', csv_class)
-            metric.ck_nom = self.__compute_mean('totalMethodsQty', csv_class)
-            metric.ck_nopm = self.__compute_mean('publicMethodsQty', csv_class)
-            metric.ck_noprm = self.__compute_mean('privateMethodsQty', csv_class)
-            metric.ck_modifiers = self.__compute_mean('modifiers', csv_class)
-            metric.ck_nosi = self.__compute_mean('nosi', csv_class)
-            metric.ck_rfc = self.__compute_mean('rfc', csv_class)
-            metric.ck_tcc = self.__compute_mean('tcc', csv_class)
-            metric.ck_cbo_modified = self.__compute_mean('cboModified', csv_class)
-            metric.ck_lcom_modified = self.__compute_mean('lcom*', csv_class)
-            metric.ck_qty_returns = self.__compute_mean('returnQty', csv_class)
-            metric.ck_qty_loops = self.__compute_mean('loopQty', csv_class)
-            metric.ck_qty_try_catch = self.__compute_mean('tryCatchQty', csv_class)
-            metric.ck_qty_parenth_exps = self.__compute_mean('parenthesizedExpsQty', csv_class)
-            metric.ck_qty_numbers = self.__compute_mean('numbersQty', csv_class)
-            metric.ck_qty_math_operations = self.__compute_mean('mathOperationsQty', csv_class)
-            metric.ck_qty_nested_blocks = self.__compute_mean('maxNestedBlocksQty', csv_class)
-            metric.ck_qty_ano_inner_cls_and_lambda = self.__compute_mean('anonymousClassesQty', csv_class) + self.__compute_mean(
-                'innerClassesQty', csv_class) + self.__compute_mean('lambdasQty', csv_class)
-            metric.ck_qty_unique_words = self.__compute_mean('uniqueWordsQty', csv_class)
-            metric.ck_numb_log_stmts = self.__compute_mean('logStatementsQty', csv_class)
-            metric.ck_qty_math_variables = self.__compute_mean('variablesQty', csv_class)
-            metric.ck_qty_comparisons = self.__compute_mean('comparisonsQty', csv_class)
-            metric.ck_num_methods = self.__compute_mean('totalMethodsQty', csv_class)
-            metric.ck_num_visible_methods = self.__compute_mean('visibleMethodsQty', csv_class)
-            metric.ck_num_fields = self.__compute_mean('totalFieldsQty', csv_class)
-            metric.ck_qty_str_literals = self.__compute_mean('stringLiteralsQty', csv_class)
-            metric.ck_has_javadoc = self.__compute_mean("hasJavaDoc", csv_method)
-            metric.ck_method_invok = self.__compute_mean("methodsInvokedQty", csv_method)
-            metric.ck_usage_fields = self.__compute_mean("usage", csv_field)
-            metric.ck_usage_vars = self.__compute_mean("usage", csv_variable)
-
-            logging.info('Metric Calculated')
-
-            return metric
-=======
             if exists(os.path.join(tmp_dir, "class.csv")) and exists(os.path.join(tmp_dir, "method.csv")) and exists(
                     os.path.join(tmp_dir, "field.csv")) and exists(os.path.join(tmp_dir, "variable.csv")):
                 try:
@@ -164,8 +111,7 @@
                     metric.ck_qty_numbers = self.__compute_mean('numbersQty', csv_class)
                     metric.ck_qty_math_operations = self.__compute_mean('mathOperationsQty', csv_class)
                     metric.ck_qty_nested_blocks = self.__compute_mean('maxNestedBlocksQty', csv_class)
-                    metric.ck_qty_ano_inner_cls_and_lambda = self.__compute_mean('anonymousClassesQty',
-                                                                                 csv_class) + self.__compute_mean(
+                    metric.ck_qty_ano_inner_cls_and_lambda = self.__compute_mean('anonymousClassesQty', csv_class) + self.__compute_mean(
                         'innerClassesQty', csv_class) + self.__compute_mean('lambdasQty', csv_class)
                     metric.ck_qty_unique_words = self.__compute_mean('uniqueWordsQty', csv_class)
                     metric.ck_numb_log_stmts = self.__compute_mean('logStatementsQty', csv_class)
@@ -189,5 +135,4 @@
                 except:
                     logging.error("An error occurred while reading CK report for version " + self.version.tag)
                 else:
-                    logging.error("An error occurred while generating CK report for version " + self.version.tag)
->>>>>>> 325f286d
+                    logging.error("An error occurred while generating CK report for version " + self.version.tag)